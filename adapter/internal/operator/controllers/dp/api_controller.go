/*
 *  Copyright (c) 2022, WSO2 LLC. (http://www.wso2.org) All Rights Reserved.
 *
 *  Licensed under the Apache License, Version 2.0 (the "License");
 *  you may not use this file except in compliance with the License.
 *  You may obtain a copy of the License at
 *
 *  http://www.apache.org/licenses/LICENSE-2.0
 *
 *  Unless required by applicable law or agreed to in writing, software
 *  distributed under the License is distributed on an "AS IS" BASIS,
 *  WITHOUT WARRANTIES OR CONDITIONS OF ANY KIND, either express or implied.
 *  See the License for the specific language governing permissions and
 *  limitations under the License.
 *
 */

package controllers

import (
	"context"
	"errors"
	"fmt"

	"github.com/wso2/apk/adapter/config"
	"github.com/wso2/apk/adapter/internal/loggers"
	"github.com/wso2/apk/adapter/internal/operator/constants"
	"github.com/wso2/apk/adapter/internal/operator/status"
	"github.com/wso2/apk/adapter/internal/operator/synchronizer"
	"github.com/wso2/apk/adapter/internal/operator/utils"
	"github.com/wso2/apk/adapter/pkg/logging"
	k8error "k8s.io/apimachinery/pkg/api/errors"
	"k8s.io/apimachinery/pkg/fields"
	"k8s.io/apimachinery/pkg/types"
	"sigs.k8s.io/controller-runtime/pkg/controller"
	"sigs.k8s.io/controller-runtime/pkg/handler"
	"sigs.k8s.io/controller-runtime/pkg/manager"
	"sigs.k8s.io/controller-runtime/pkg/predicate"
	"sigs.k8s.io/controller-runtime/pkg/reconcile"
	"sigs.k8s.io/controller-runtime/pkg/source"
	gwapiv1b1 "sigs.k8s.io/gateway-api/apis/v1beta1"

	ctrl "sigs.k8s.io/controller-runtime"
	"sigs.k8s.io/controller-runtime/pkg/client"

	dpv1alpha1 "github.com/wso2/apk/adapter/internal/operator/apis/dp/v1alpha1"
	metav1 "k8s.io/apimachinery/pkg/apis/meta/v1"
)

const httpRouteAPIIndex = "httpRouteAPIIndex"

// APIReconciler reconciles a API object
type APIReconciler struct {
	client        client.Client
	ods           *synchronizer.OperatorDataStore
	ch            *chan synchronizer.APIEvent
	statusUpdater *status.UpdateHandler
}

// NewAPIController creates a new API controller instance. API Controllers watches for dpv1alpha1.API and gwapiv1b1.HTTPRoute.
func NewAPIController(mgr manager.Manager, operatorDataStore *synchronizer.OperatorDataStore, statusUpdater *status.UpdateHandler,
	ch *chan synchronizer.APIEvent) error {
	r := &APIReconciler{
		client:        mgr.GetClient(),
		ods:           operatorDataStore,
		ch:            ch,
		statusUpdater: statusUpdater,
	}
	c, err := controller.New(constants.APIController, mgr, controller.Options{Reconciler: r})
	if err != nil {
		loggers.LoggerAPKOperator.ErrorC(logging.ErrorDetails{
			Message:   fmt.Sprintf("Error creating API controller : %v", err),
			Severity:  logging.BLOCKER,
			ErrorCode: 2600,
		})
		return err
	}
	ctx := context.Background()

	conf := config.ReadConfigs()
	predicates := []predicate.Predicate{predicate.NewPredicateFuncs(utils.FilterByNamespaces(conf.Adapter.Operator.Namespaces))}

	if err := c.Watch(&source.Kind{Type: &dpv1alpha1.API{}}, &handler.EnqueueRequestForObject{},
		predicates...); err != nil {
		loggers.LoggerAPKOperator.ErrorC(logging.ErrorDetails{
			Message:   fmt.Sprintf("Error watching API resources: %v", err),
			Severity:  logging.BLOCKER,
			ErrorCode: 2601,
		})
		return err
	}
	if err := addAPIIndexers(ctx, mgr); err != nil {
		return err
	}

	if err := c.Watch(&source.Kind{Type: &gwapiv1b1.HTTPRoute{}}, handler.EnqueueRequestsFromMapFunc(r.getAPIForHTTPRoute),
		predicates...); err != nil {
		loggers.LoggerAPKOperator.ErrorC(logging.ErrorDetails{
			Message:   fmt.Sprintf("Error watching HTTPRoute resources: %v", err),
			Severity:  logging.BLOCKER,
			ErrorCode: 2602,
		})
		return err
	}
	loggers.LoggerAPKOperator.Info("API Controller successfully started. Watching API Objects....")
	return nil
}

//+kubebuilder:rbac:groups=*,resources=apis,verbs=get;list;watch;create;update;patch;delete
//+kubebuilder:rbac:groups=*,resources=apis/status,verbs=get;update;patch
//+kubebuilder:rbac:groups=*,resources=apis/finalizers,verbs=update

// Reconcile is part of the main kubernetes reconciliation loop which aims to
// move the current state of the cluster closer to the desired state.
//
// For more details, check Reconcile and its Result here:
// - https://pkg.go.dev/sigs.k8s.io/controller-runtime@v0.13.0/pkg/reconcile
func (apiReconciler *APIReconciler) Reconcile(ctx context.Context, req ctrl.Request) (ctrl.Result, error) {

	// Check whether the API CR exist, if not consider as a DELETE event.
	var apiDef dpv1alpha1.API
	if err := apiReconciler.client.Get(ctx, req.NamespacedName, &apiDef); err != nil {
		apiState, found := apiReconciler.ods.APIStore[req.NamespacedName]
		if found && k8error.IsNotFound(err) {
			event := *apiState
			// The api doesn't exist in the api Cache, remove it
			delete(apiReconciler.ods.APIStore, req.NamespacedName)
			loggers.LoggerAPKOperator.Infof("Delete event has received for API : %s, hence deleted from API cache", req.NamespacedName.String())
			*apiReconciler.ch <- synchronizer.APIEvent{EventType: constants.Delete, Event: event}
			return ctrl.Result{}, nil
		}
		loggers.LoggerAPKOperator.ErrorC(logging.ErrorDetails{
			Message: fmt.Sprintf("Api CR related to the reconcile request with key: %s returned error."+
				" Assuming API is already deleted, hence ignoring the error : %v",
				req.NamespacedName.String(), err),
			Severity:  logging.TRIVIAL,
			ErrorCode: 2604,
		})
		return ctrl.Result{}, nil
	}

	// Reject invalid API
	if apiDef.Status.Status == constants.InvalidState {
		loggers.LoggerAPKOperator.Debugf("API CR is rejected as it has been invalidated already.")
		return ctrl.Result{}, nil
	}

	// Validate API CR
	if apiDef.Status.Status == "" {
		if valid, err := validateAPICR(apiDef.Spec); !valid {
			apiReconciler.handleStatus(req.NamespacedName, constants.InvalidState, []string{})
			if err != nil {
				loggers.LoggerAPKOperator.ErrorC(logging.ErrorDetails{
					Message:   fmt.Sprintf("Error validating API CR in namespace : %s, %v", req.NamespacedName.String(), err),
					Severity:  logging.TRIVIAL,
					ErrorCode: 2604,
				})
				return ctrl.Result{}, err
			}
		}
		apiReconciler.handleStatus(req.NamespacedName, constants.ValidatedState, []string{})
	}

	// Retrieve HTTPRoutes
	prodHTTPRoute, sandHTTPRoute, err := getHTTPRoutes(ctx, apiReconciler.client, req.Namespace,
		apiDef.Spec.ProdHTTPRouteRef, apiDef.Spec.SandHTTPRouteRef)
	if err != nil {
		loggers.LoggerAPKOperator.ErrorC(logging.ErrorDetails{
			Message:   fmt.Sprintf("Error retrieving HttpRoute CRs in namespace : %s, %v", req.NamespacedName.String(), err),
			Severity:  logging.TRIVIAL,
			ErrorCode: 2604,
		})
		return ctrl.Result{}, err
	}
	loggers.LoggerAPKOperator.Debugf("HTTPRoutes are retrieved successfully for API CR %s", req.NamespacedName.String())

	// Check whether the Operator Data store contains the received API.
	cachedAPI, found := apiReconciler.ods.APIStore[req.NamespacedName]

	if !found {
		apiState := apiReconciler.ods.AddNewAPI(apiDef, prodHTTPRoute, sandHTTPRoute)
		*apiReconciler.ch <- synchronizer.APIEvent{EventType: constants.Create, Event: apiState}
		apiReconciler.handleStatus(req.NamespacedName, constants.DeployedState, []string{})
		return ctrl.Result{}, nil
	}
<<<<<<< HEAD
	apiState := synchronizer.APIState{}
	if apiDef.Generation > cachedAPI.APIDefinition.Generation {
		apiStateUpdate, err := apiReconciler.ods.UpdateAPIDef(apiDef)
		if err != nil {
			loggers.LoggerAPKOperator.ErrorC(logging.ErrorDetails{
				Message:   fmt.Sprintf("error updating API CR in operator data store: %v", err),
				Severity:  logging.TRIVIAL,
				ErrorCode: 2606,
			})
			return ctrl.Result{}, err
		}
		apiState = apiStateUpdate
	}
	if prodHTTPRoute != nil && (cachedAPI.ProdHTTPRoute == nil || prodHTTPRoute.UID != cachedAPI.ProdHTTPRoute.UID || prodHTTPRoute.Generation > cachedAPI.ProdHTTPRoute.Generation) {
		apiStateUpdate, err := apiReconciler.ods.UpdateHTTPRoute(utils.NamespacedName(&apiDef), prodHTTPRoute, true)
		if err != nil {
			loggers.LoggerAPKOperator.ErrorC(logging.ErrorDetails{
				Message:   fmt.Sprintf("error updating prod HTTPRoute CR in operator data store: %v", err),
				Severity:  logging.TRIVIAL,
				ErrorCode: 2607,
			})
			return ctrl.Result{}, err
		}
		apiState = apiStateUpdate
	}
	if sandHTTPRoute != nil && (cachedAPI.SandHTTPRoute == nil || sandHTTPRoute.UID != cachedAPI.SandHTTPRoute.UID || sandHTTPRoute.Generation > cachedAPI.SandHTTPRoute.Generation) {
		apiStateUpdate, err := apiReconciler.ods.UpdateHTTPRoute(utils.NamespacedName(&apiDef), sandHTTPRoute, false)
		if err != nil {
			loggers.LoggerAPKOperator.ErrorC(logging.ErrorDetails{
				Message:   fmt.Sprintf("error updating sand HTTPRoute CR in operator data store: %v", err),
				Severity:  logging.TRIVIAL,
				ErrorCode: 2617,
			})
			return ctrl.Result{}, err
		}
		apiState = apiStateUpdate
	}
	if (synchronizer.APIState{}) != apiState {
		*apiReconciler.ch <- synchronizer.APIEvent{EventType: constants.Update, Event: apiState}
	}
	return ctrl.Result{}, nil
=======

	if events, updated := updateAPIState(&apiDef, cachedAPI, prodHTTPRoute, sandHTTPRoute); updated {
		*apiReconciler.ch <- synchronizer.APIEvent{EventType: constants.Update, Event: *cachedAPI}
		apiReconciler.handleStatus(req.NamespacedName, constants.UpdatedState, events)
	}
	return ctrl.Result{}, nil
}

// validateAPICR validates fields in API
// TODO(amali) Add validations for all fields
func validateAPICR(apiSpec dpv1alpha1.APISpec) (bool, error) {
	if apiSpec.ProdHTTPRouteRef == "" && apiSpec.SandHTTPRouteRef == "" {
		return false, errors.New("an endpoint should have given for the API")
	}
	return true, nil
>>>>>>> 2744b554
}

// getHTTPRoutes validates the HTTPRouteRefs related to a particular API by checking whether the
// HTTPRoutes exists in the controller cache or not.
func getHTTPRoutes(ctx context.Context, client client.Client, namespace string,
	prodHTTPRouteRef string, sandHTTPRouteRef string) (*gwapiv1b1.HTTPRoute, *gwapiv1b1.HTTPRoute, error) {
	var prodHTTPRoute *gwapiv1b1.HTTPRoute
	var sandHTTPRoute *gwapiv1b1.HTTPRoute

	if prodHTTPRouteRef != "" {
		httpRoute := gwapiv1b1.HTTPRoute{}
		if err := client.Get(ctx, types.NamespacedName{Namespace: namespace, Name: prodHTTPRouteRef}, &httpRoute); err != nil {
			return nil, nil, fmt.Errorf("production HttpRoute %s in namespace :%s has not found. %s",
				prodHTTPRouteRef, namespace, err.Error())
		}
		prodHTTPRoute = &httpRoute
	}

	if sandHTTPRouteRef != "" {
		httpRoute := gwapiv1b1.HTTPRoute{}
		if err := client.Get(ctx, types.NamespacedName{Namespace: namespace, Name: sandHTTPRouteRef}, &httpRoute); err != nil {
			return nil, nil, fmt.Errorf("error fetching SandHTTPRoute: %s in namespace : %s. %v",
				sandHTTPRouteRef, namespace, err)
		}
		sandHTTPRoute = &httpRoute
	}

	return prodHTTPRoute, sandHTTPRoute, nil
}

// updateAPIState update the APIState on ref updates
func updateAPIState(apiDef *dpv1alpha1.API, cachedAPI *synchronizer.APIState, prodHTTPRoute *gwapiv1b1.HTTPRoute,
	sandHTTPRoute *gwapiv1b1.HTTPRoute) ([]string, bool) {
	var updated bool
	events := []string{}
	if apiDef.Generation > cachedAPI.APIDefinition.Generation {
		cachedAPI.APIDefinition = apiDef
		updated = true
		events = append(events, "API Definition")
	}
	if prodHTTPRoute != nil && (prodHTTPRoute.UID != cachedAPI.ProdHTTPRoute.UID ||
		prodHTTPRoute.Generation > cachedAPI.ProdHTTPRoute.Generation) {
		cachedAPI.ProdHTTPRoute = prodHTTPRoute
		updated = true
		events = append(events, "Production Endpoint")
	}
	if sandHTTPRoute != nil && (sandHTTPRoute.UID != cachedAPI.SandHTTPRoute.UID ||
		sandHTTPRoute.Generation > cachedAPI.SandHTTPRoute.Generation) {
		cachedAPI.SandHTTPRoute = sandHTTPRoute
		updated = true
		events = append(events, "Sandbox Endpoint")
	}
	return events, updated
}

// getAPIForHTTPRoute triggers the API controller reconcile method based on the changes detected
// from HTTPRoute objects. If the changes are done for an API stored in the Operator Data store,
// a new reconcile event will be created and added to the reconcile event queue.
func (apiReconciler *APIReconciler) getAPIForHTTPRoute(obj client.Object) []reconcile.Request {
	ctx := context.Background()
	httpRoute, ok := obj.(*gwapiv1b1.HTTPRoute)
	if !ok {
		loggers.LoggerAPKOperator.ErrorC(logging.ErrorDetails{
			Message:   fmt.Sprintf("Unexpected object type, bypassing reconciliation: %v", httpRoute),
			Severity:  logging.TRIVIAL,
			ErrorCode: 2608,
		})
		return []reconcile.Request{}
	}

	apiList := &dpv1alpha1.APIList{}
	if err := apiReconciler.client.List(ctx, apiList, &client.ListOptions{
		FieldSelector: fields.OneTermEqualSelector(httpRouteAPIIndex, utils.NamespacedName(httpRoute).String()),
	}); err != nil {
		loggers.LoggerAPKOperator.ErrorC(logging.ErrorDetails{
			Message:   fmt.Sprintf("Unable to find associated APIs: %s", utils.NamespacedName(httpRoute).String()),
			Severity:  logging.CRITICAL,
			ErrorCode: 2610,
		})
		return []reconcile.Request{}
	}

	if len(apiList.Items) == 0 {
		loggers.LoggerAPKOperator.Debugf("APIs for HTTPRoute not found: %s", utils.NamespacedName(httpRoute).String())
		return []reconcile.Request{}
	}

	requests := []reconcile.Request{}
	for _, api := range apiList.Items {
		req := reconcile.Request{
			NamespacedName: types.NamespacedName{
				Name:      api.Name,
				Namespace: api.Namespace},
		}
		requests = append(requests, req)
		loggers.LoggerAPKOperator.Infof("Adding reconcile request for API: %s/%s", api.Namespace, api.Name)

	}

	return requests
}

<<<<<<< HEAD
// addAPIIndexers adds indexing on API, for prodution and sandbox HTTPRoutes
// referenced in API objects via `.spec.prodHTTPRouteRef` and `.spec.sandHTTPRouteRef`.
// This helps to find APIs that are affected by a HTTPRoute CRUD operation.
func addAPIIndexers(ctx context.Context, mgr manager.Manager) error {
	err := mgr.GetFieldIndexer().IndexField(ctx, &dpv1alpha1.API{}, httpRouteAPIIndex, func(rawObj client.Object) []string {
		api := rawObj.(*dpv1alpha1.API)
		var httpRoutes []string
		if api.Spec.ProdHTTPRouteRef != "" {
			httpRoutes = append(httpRoutes,
				types.NamespacedName{
					Namespace: api.Namespace,
					Name:      api.Spec.ProdHTTPRouteRef,
				}.String())
		}
		if api.Spec.SandHTTPRouteRef != "" {
			httpRoutes = append(httpRoutes,
				types.NamespacedName{
					Namespace: api.Namespace,
					Name:      api.Spec.SandHTTPRouteRef,
				}.String())
		}
		return httpRoutes
	})
	return err
=======
// handleStatus updates the API CR update
func (apiReconciler *APIReconciler) handleStatus(apiKey types.NamespacedName, state string, events []string) {
	accept := false
	message := ""
	event := ""

	switch state {
	case constants.DeployedState:
		accept = true
		message = "API is deployed to the gateway."
	case constants.InvalidState:
		accept = false
		message = "Rejected due to invalid data."
	case constants.ValidatedState:
		accept = true
		message = "Successfully validated."
	case constants.UpdatedState:
		accept = true
		message = fmt.Sprintf("API update is deployed to the gateway. %v Updated", events)
	}
	timeNow := metav1.Now()
	event = fmt.Sprintf("[%s] %s", timeNow.String(), message)

	apiReconciler.statusUpdater.Send(status.Update{
		NamespacedName: apiKey,
		Resource:       new(dpv1alpha1.API),
		UpdateStatus: func(obj client.Object) client.Object {
			h, ok := obj.(*dpv1alpha1.API)
			if !ok {
				loggers.LoggerAPKOperator.ErrorC(logging.ErrorDetails{
					Message:   fmt.Sprintf("Unsupported object type %T", obj),
					Severity:  logging.BLOCKER,
					ErrorCode: 2617,
				})
			}
			hCopy := h.DeepCopy()
			hCopy.Status.Status = state
			hCopy.Status.Accepted = accept
			hCopy.Status.Message = message
			hCopy.Status.Events = append(hCopy.Status.Events, event)
			hCopy.Status.TransitionTime = &timeNow
			return hCopy
		},
	})
>>>>>>> 2744b554
}<|MERGE_RESOLUTION|>--- conflicted
+++ resolved
@@ -183,49 +183,6 @@
 		apiReconciler.handleStatus(req.NamespacedName, constants.DeployedState, []string{})
 		return ctrl.Result{}, nil
 	}
-<<<<<<< HEAD
-	apiState := synchronizer.APIState{}
-	if apiDef.Generation > cachedAPI.APIDefinition.Generation {
-		apiStateUpdate, err := apiReconciler.ods.UpdateAPIDef(apiDef)
-		if err != nil {
-			loggers.LoggerAPKOperator.ErrorC(logging.ErrorDetails{
-				Message:   fmt.Sprintf("error updating API CR in operator data store: %v", err),
-				Severity:  logging.TRIVIAL,
-				ErrorCode: 2606,
-			})
-			return ctrl.Result{}, err
-		}
-		apiState = apiStateUpdate
-	}
-	if prodHTTPRoute != nil && (cachedAPI.ProdHTTPRoute == nil || prodHTTPRoute.UID != cachedAPI.ProdHTTPRoute.UID || prodHTTPRoute.Generation > cachedAPI.ProdHTTPRoute.Generation) {
-		apiStateUpdate, err := apiReconciler.ods.UpdateHTTPRoute(utils.NamespacedName(&apiDef), prodHTTPRoute, true)
-		if err != nil {
-			loggers.LoggerAPKOperator.ErrorC(logging.ErrorDetails{
-				Message:   fmt.Sprintf("error updating prod HTTPRoute CR in operator data store: %v", err),
-				Severity:  logging.TRIVIAL,
-				ErrorCode: 2607,
-			})
-			return ctrl.Result{}, err
-		}
-		apiState = apiStateUpdate
-	}
-	if sandHTTPRoute != nil && (cachedAPI.SandHTTPRoute == nil || sandHTTPRoute.UID != cachedAPI.SandHTTPRoute.UID || sandHTTPRoute.Generation > cachedAPI.SandHTTPRoute.Generation) {
-		apiStateUpdate, err := apiReconciler.ods.UpdateHTTPRoute(utils.NamespacedName(&apiDef), sandHTTPRoute, false)
-		if err != nil {
-			loggers.LoggerAPKOperator.ErrorC(logging.ErrorDetails{
-				Message:   fmt.Sprintf("error updating sand HTTPRoute CR in operator data store: %v", err),
-				Severity:  logging.TRIVIAL,
-				ErrorCode: 2617,
-			})
-			return ctrl.Result{}, err
-		}
-		apiState = apiStateUpdate
-	}
-	if (synchronizer.APIState{}) != apiState {
-		*apiReconciler.ch <- synchronizer.APIEvent{EventType: constants.Update, Event: apiState}
-	}
-	return ctrl.Result{}, nil
-=======
 
 	if events, updated := updateAPIState(&apiDef, cachedAPI, prodHTTPRoute, sandHTTPRoute); updated {
 		*apiReconciler.ch <- synchronizer.APIEvent{EventType: constants.Update, Event: *cachedAPI}
@@ -241,7 +198,6 @@
 		return false, errors.New("an endpoint should have given for the API")
 	}
 	return true, nil
->>>>>>> 2744b554
 }
 
 // getHTTPRoutes validates the HTTPRouteRefs related to a particular API by checking whether the
@@ -338,13 +294,11 @@
 		}
 		requests = append(requests, req)
 		loggers.LoggerAPKOperator.Infof("Adding reconcile request for API: %s/%s", api.Namespace, api.Name)
-
-	}
-
+	}
 	return requests
 }
 
-<<<<<<< HEAD
+
 // addAPIIndexers adds indexing on API, for prodution and sandbox HTTPRoutes
 // referenced in API objects via `.spec.prodHTTPRouteRef` and `.spec.sandHTTPRouteRef`.
 // This helps to find APIs that are affected by a HTTPRoute CRUD operation.
@@ -369,7 +323,8 @@
 		return httpRoutes
 	})
 	return err
-=======
+}
+
 // handleStatus updates the API CR update
 func (apiReconciler *APIReconciler) handleStatus(apiKey types.NamespacedName, state string, events []string) {
 	accept := false
@@ -414,5 +369,4 @@
 			return hCopy
 		},
 	})
->>>>>>> 2744b554
 }