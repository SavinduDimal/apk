--- conflicted
+++ resolved
@@ -38,45 +38,20 @@
               default:
                 description: RequestQueryModifier support request query modifications
                 properties:
-<<<<<<< HEAD
-                  requestInterceptors:
-                    items:
-                      description: InterceptorReference holds InterceptorService reference
-                        using name and namespace
-                      properties:
-                        name:
-                          description: Name is the name of the InterceptorService
-                            resource.
-=======
                   backendJwtToken:
                     description: BackendJWTToken holds backend JWT token information
                     properties:
                       isEnabled:
                         type: boolean
                     type: object
-                  requestInterceptor:
-                    description: InterceptorConfig holds interceptor service information
-                    properties:
-                      backendRef:
-                        description: BackendReference refers to a Backend resource
-                          as the interceptor service.
-                        properties:
-                          name:
-                            description: Name is the name of the Backend resource.
-                            type: string
-                          namespace:
-                            description: Namespace is the namespace of the Backend
-                              resource.
-                            type: string
-                        required:
-                        - name
-                        type: object
-                      includes:
-                        items:
-                          description: InterceptorInclusion defines the type of data
-                            which can be included in the interceptor request/response
-                            path
->>>>>>> 747d57a5
+                  requestInterceptors:
+                    items:
+                      description: InterceptorReference holds InterceptorService reference
+                        using name and namespace
+                      properties:
+                        name:
+                          description: Name is the name of the InterceptorService
+                            resource.
                           type: string
                         namespace:
                           description: Namespace is the namespace of the InterceptorService
@@ -145,45 +120,20 @@
               override:
                 description: PolicySpec contains API policies
                 properties:
-<<<<<<< HEAD
-                  requestInterceptors:
-                    items:
-                      description: InterceptorReference holds InterceptorService reference
-                        using name and namespace
-                      properties:
-                        name:
-                          description: Name is the name of the InterceptorService
-                            resource.
-=======
                   backendJwtToken:
                     description: BackendJWTToken holds backend JWT token information
                     properties:
                       isEnabled:
                         type: boolean
                     type: object
-                  requestInterceptor:
-                    description: InterceptorConfig holds interceptor service information
-                    properties:
-                      backendRef:
-                        description: BackendReference refers to a Backend resource
-                          as the interceptor service.
-                        properties:
-                          name:
-                            description: Name is the name of the Backend resource.
-                            type: string
-                          namespace:
-                            description: Namespace is the namespace of the Backend
-                              resource.
-                            type: string
-                        required:
-                        - name
-                        type: object
-                      includes:
-                        items:
-                          description: InterceptorInclusion defines the type of data
-                            which can be included in the interceptor request/response
-                            path
->>>>>>> 747d57a5
+                  requestInterceptors:
+                    items:
+                      description: InterceptorReference holds InterceptorService reference
+                        using name and namespace
+                      properties:
+                        name:
+                          description: Name is the name of the InterceptorService
+                            resource.
                           type: string
                         namespace:
                           description: Namespace is the namespace of the InterceptorService
