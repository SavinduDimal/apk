/*
 *  Copyright (c) 2022, WSO2 Inc. (http://www.wso2.org) All Rights Reserved.
 *
 *  Licensed under the Apache License, Version 2.0 (the "License");
 *  you may not use this file except in compliance with the License.
 *  You may obtain a copy of the License at
 *
 *  http://www.apache.org/licenses/LICENSE-2.0
 *
 *  Unless required by applicable law or agreed to in writing, software
 *  distributed under the License is distributed on an "AS IS" BASIS,
 *  WITHOUT WARRANTIES OR CONDITIONS OF ANY KIND, either express or implied.
 *  See the License for the specific language governing permissions and
 *  limitations under the License.
 *
 */

package synchronizer

import (
	"fmt"
	"strings"

	"context"

	"github.com/wso2/apk/adapter/internal/discovery/xds"
	client "github.com/wso2/apk/adapter/internal/management-server/grpc-client"

	"github.com/wso2/apk/adapter/config"
	"github.com/wso2/apk/adapter/internal/loggers"
	oasconsts "github.com/wso2/apk/adapter/internal/oasparser/constants"
	model "github.com/wso2/apk/adapter/internal/oasparser/model"
	"github.com/wso2/apk/adapter/internal/operator/constants"
	"github.com/wso2/apk/adapter/internal/operator/services/runtime"
	apiProtos "github.com/wso2/apk/adapter/pkg/discovery/api/wso2/discovery/service/apkmgt"
	"github.com/wso2/apk/adapter/pkg/logging"
	gwapiv1b1 "sigs.k8s.io/gateway-api/apis/v1beta1"
)

// APIEvent holds the data structure used for passing API
// lifecycle events from controller go routine to synchronizer
// go routine.
type APIEvent struct {
	EventType string
	Event     APIState
}

var (
	// TODO: Decide on a buffer size and add to config.
	mgtServerCh chan APIEvent
)

func init() {
	mgtServerCh = make(chan APIEvent, 10)
}

// HandleAPILifeCycleEvents handles the API events generated from OperatorDataStore
func HandleAPILifeCycleEvents(ch *chan APIEvent) {
	loggers.LoggerAPKOperator.Info("Operator synchronizer listening for API lifecycle events...")
	for event := range *ch {
		if event.Event.APIDefinition == nil {
			loggers.LoggerAPKOperator.ErrorC(logging.ErrorDetails{
				Message:   "API Event is nil",
				Severity:  logging.BLOCKER,
				ErrorCode: 2600,
			})
		}
		loggers.LoggerAPKOperator.Infof("%s event received for %v", event.EventType, event.Event.APIDefinition.Name)
		var err error
		switch event.EventType {
		case constants.Delete:
			err = undeployAPIInGateway(event.Event)
		case constants.Create:
			err = deployAPIInGateway(event.Event)
		case constants.Update:
			err = deployAPIInGateway(event.Event)
		}
		if err != nil {
			loggers.LoggerAPKOperator.ErrorC(logging.ErrorDetails{
				Message:   fmt.Sprintf("API deployment failed for %s event : %v", event.EventType, err),
				ErrorCode: 2616,
				Severity:  logging.MAJOR,
			})
		} else {
			mgtServerCh <- event
		}
	}
}

// deleteAPIInGateway undeploys the related API in CREATE and UPDATE events.
func undeployAPIInGateway(apiState APIState) error {
	var err error
	if apiState.ProdHTTPRoute != nil {
		err = deleteAPIFromEnv(apiState.ProdHTTPRoute.HTTPRoute, apiState)
	}
	if err != nil {
		loggers.LoggerXds.ErrorC(logging.ErrorDetails{
			Message: fmt.Sprintf("Error undeploying prod httpRoute of API : %v in Organization %v from environments %v."+
				" Hence not checking on deleting the sand httpRoute of the API",
				string(apiState.APIDefinition.ObjectMeta.UID), apiState.APIDefinition.Spec.Organization,
				getLabelsForAPI(apiState.ProdHTTPRoute.HTTPRoute)),
			Severity:  logging.MAJOR,
			ErrorCode: 1415,
		})
		return err
	}
	if apiState.SandHTTPRoute != nil {
		err = deleteAPIFromEnv(apiState.SandHTTPRoute.HTTPRoute, apiState)
	}
	return err
}

func deleteAPIFromEnv(httpRoute *gwapiv1b1.HTTPRoute, apiState APIState) error {
	labels := getLabelsForAPI(httpRoute)
	org := apiState.APIDefinition.Spec.Organization
	uuid := string(apiState.APIDefinition.ObjectMeta.UID)
	return xds.DeleteAPICREvent(labels, uuid, org)
}

// deployAPIInGateway deploys the related API in CREATE and UPDATE events.
func deployAPIInGateway(apiState APIState) error {
	var err error
	if apiState.ProdHTTPRoute != nil {
<<<<<<< HEAD
		_, err = GenerateMGWSwagger(apiState, apiState.ProdHTTPRoute, oasconsts.ProdEnvType)
=======
		_, err = GenerateMGWSwagger(apiState, apiState.ProdHTTPRoute, constants.Production)
>>>>>>> 23d05389
	}
	if err != nil {
		return err
	}
	if apiState.SandHTTPRoute != nil {
<<<<<<< HEAD
		_, err = GenerateMGWSwagger(apiState, apiState.SandHTTPRoute, oasconsts.SandEnvType)
=======
		_, err = GenerateMGWSwagger(apiState, apiState.SandHTTPRoute, constants.Sandbox)
>>>>>>> 23d05389
	}
	return err
}

// GenerateMGWSwagger this will populate a mgwswagger representation for an HTTPRoute
<<<<<<< HEAD
func GenerateMGWSwagger(apiState APIState, httpRoute *HTTPRouteState, apiEnv oasconsts.APIEnvType) (*model.MgwSwagger, error) {
=======
func GenerateMGWSwagger(apiState APIState, httpRoute *HTTPRouteState, envType string) (*model.MgwSwagger, error) {
>>>>>>> 23d05389
	var mgwSwagger model.MgwSwagger
	mgwSwagger.SetInfoAPICR(*apiState.APIDefinition)
	mgwSwagger.EnvType = envType
	if err := mgwSwagger.SetInfoHTTPRouteCR(httpRoute.HTTPRoute, httpRoute.Authentications, httpRoute.ResourceAuthentications,
		httpRoute.BackendPropertyMapping); err != nil {
		loggers.LoggerAPKOperator.ErrorC(logging.ErrorDetails{
			Message:   fmt.Sprintf("Error setting HttpRoute CR info to mgwSwagger. %v", err),
			Severity:  logging.MAJOR,
			ErrorCode: 2613,
		})
		return nil, err
	}
	if err := mgwSwagger.Validate(); err != nil {
		loggers.LoggerAPKOperator.ErrorC(logging.ErrorDetails{
			Message:   fmt.Sprintf("Error validating mgwSwagger intermediate representation. %v", err),
			Severity:  logging.MAJOR,
			ErrorCode: 2615,
		})
		return nil, err
	}
	vHosts := getVhostsForAPI(httpRoute.HTTPRoute)
	labels := getLabelsForAPI(httpRoute.HTTPRoute)

	err := xds.UpdateAPICache(vHosts, labels, mgwSwagger, apiEnv)
	if err != nil {
		loggers.LoggerAPKOperator.ErrorC(logging.ErrorDetails{
			Message: fmt.Sprintf("Error updating the API : %s:%s in vhosts: %s. %v",
				mgwSwagger.GetTitle(), mgwSwagger.GetVersion(), vHosts, err),
			Severity:  logging.MAJOR,
			ErrorCode: 2614,
		})
	}
	return &mgwSwagger, nil
}

// getVhostForAPI returns the vHosts related to an API.
func getVhostsForAPI(httpRoute *gwapiv1b1.HTTPRoute) []string {
	var vHosts []string
	for _, hostName := range httpRoute.Spec.Hostnames {
		vHosts = append(vHosts, string(hostName))
	}
	return vHosts
}

// getLabelsForAPI returns the labels related to an API.
func getLabelsForAPI(httpRoute *gwapiv1b1.HTTPRoute) []string {
	var labels []string
	for _, parentRef := range httpRoute.Spec.ParentRefs {
		labels = append(labels, string(parentRef.Name))
	}
	return labels
}

// SendAPIToAPKMgtServer sends the API create/update/delete event to the APK management server.
func SendAPIToAPKMgtServer() {
	loggers.LoggerAPKOperator.Info("Start listening for API to APK management server events")
	conf := config.ReadConfigs()
	address := fmt.Sprintf("%s:%d", conf.ManagementServer.Host, conf.ManagementServer.GRPCClient.Port)
	for apiEvent := range mgtServerCh {
		if !apiEvent.Event.APIDefinition.Spec.SystemAPI {
			loggers.LoggerAPKOperator.Infof("Sending API to APK management server: %v", apiEvent.Event.APIDefinition.Spec.APIDisplayName)
			api := apiEvent.Event
			conn, err := client.GetConnection(address)
			apiClient := apiProtos.NewAPIServiceClient(conn)
			if err != nil {
				loggers.LoggerAPKOperator.ErrorC(logging.ErrorDetails{
					Message:   fmt.Sprintf("Error creating connection for %v : %v", address, err),
					ErrorCode: 6000,
					Severity:  logging.BLOCKER,
				})
			}
			_, err = client.ExecuteGRPCCall(func() (interface{}, error) {
				if strings.Compare(apiEvent.EventType, constants.Create) == 0 {
					return apiClient.CreateAPI(context.Background(), &apiProtos.API{
						Uuid:           string(api.APIDefinition.GetUID()),
						Version:        api.APIDefinition.Spec.APIVersion,
						Name:           api.APIDefinition.Spec.APIDisplayName,
						Context:        api.APIDefinition.Spec.Context,
						Type:           api.APIDefinition.Spec.APIType,
						OrganizationId: api.APIDefinition.Spec.Organization,
						Resources:      getResourcesForAPI(api),
						Definition:     runtime.GetAPIDefinition(string(api.APIDefinition.GetUID())),
					})
				} else if strings.Compare(apiEvent.EventType, constants.Update) == 0 {
					return apiClient.UpdateAPI(context.Background(), &apiProtos.API{
						Uuid:           string(api.APIDefinition.GetUID()),
						Version:        api.APIDefinition.Spec.APIVersion,
						Name:           api.APIDefinition.Spec.APIDisplayName,
						Context:        api.APIDefinition.Spec.Context,
						Type:           api.APIDefinition.Spec.APIType,
						OrganizationId: api.APIDefinition.Spec.Organization,
						Resources:      getResourcesForAPI(api),
						Definition:     runtime.GetAPIDefinition(string(api.APIDefinition.GetUID())),
					})
				} else if strings.Compare(apiEvent.EventType, constants.Delete) == 0 {
					return apiClient.DeleteAPI(context.Background(), &apiProtos.API{
						Uuid:           string(api.APIDefinition.GetUID()),
						Version:        api.APIDefinition.Spec.APIVersion,
						Name:           api.APIDefinition.Spec.APIDisplayName,
						Context:        api.APIDefinition.Spec.Context,
						Type:           api.APIDefinition.Spec.APIType,
						OrganizationId: api.APIDefinition.Spec.Organization,
						Resources:      getResourcesForAPI(api),
					})
				}
				return nil, nil
			})
			if err != nil {
				loggers.LoggerAPKOperator.ErrorC(logging.ErrorDetails{
					Message:   fmt.Sprintf("Error sending API to APK management server : %v", err),
					ErrorCode: 6001,
					Severity:  logging.MAJOR,
				})
			}
		}
	}
}

// getResourcesForAPI returns []*apiProtos.Resource for HTTPRoute
// resources. Temporary method added until a proper implementation is done.
func getResourcesForAPI(api APIState) []*apiProtos.Resource {
	var resources []*apiProtos.Resource
	var hostNames []string
	httpRoute := api.ProdHTTPRoute
	if httpRoute == nil {
		httpRoute = api.SandHTTPRoute
	}
	for _, hostName := range httpRoute.HTTPRoute.Spec.Hostnames {
		hostNames = append(hostNames, string(hostName))
	}
	for _, rule := range httpRoute.HTTPRoute.Spec.Rules {
		for _, match := range rule.Matches {
			resource := &apiProtos.Resource{
				Path:     *match.Path.Value,
				Hostname: hostNames,
			}
			if match.Method != nil {
				resource.Verb = string(*match.Method)
			}
			resources = append(resources, resource)
		}
	}
	return resources
}<|MERGE_RESOLUTION|>--- conflicted
+++ resolved
@@ -121,31 +121,19 @@
 func deployAPIInGateway(apiState APIState) error {
 	var err error
 	if apiState.ProdHTTPRoute != nil {
-<<<<<<< HEAD
-		_, err = GenerateMGWSwagger(apiState, apiState.ProdHTTPRoute, oasconsts.ProdEnvType)
-=======
 		_, err = GenerateMGWSwagger(apiState, apiState.ProdHTTPRoute, constants.Production)
->>>>>>> 23d05389
 	}
 	if err != nil {
 		return err
 	}
 	if apiState.SandHTTPRoute != nil {
-<<<<<<< HEAD
-		_, err = GenerateMGWSwagger(apiState, apiState.SandHTTPRoute, oasconsts.SandEnvType)
-=======
 		_, err = GenerateMGWSwagger(apiState, apiState.SandHTTPRoute, constants.Sandbox)
->>>>>>> 23d05389
 	}
 	return err
 }
 
 // GenerateMGWSwagger this will populate a mgwswagger representation for an HTTPRoute
-<<<<<<< HEAD
-func GenerateMGWSwagger(apiState APIState, httpRoute *HTTPRouteState, apiEnv oasconsts.APIEnvType) (*model.MgwSwagger, error) {
-=======
 func GenerateMGWSwagger(apiState APIState, httpRoute *HTTPRouteState, envType string) (*model.MgwSwagger, error) {
->>>>>>> 23d05389
 	var mgwSwagger model.MgwSwagger
 	mgwSwagger.SetInfoAPICR(*apiState.APIDefinition)
 	mgwSwagger.EnvType = envType
