# Copyright (c) 2022, WSO2 LLC. (https://www.wso2.com) All Rights Reserved.
#
# WSO2 LLC. licenses this file to you under the Apache License,
# Version 2.0 (the "License"); you may not use this file except
# in compliance with the License.
# You may obtain a copy of the License at
#
#     http://www.apache.org/licenses/LICENSE-2.0
#
# Unless required by applicable law or agreed to in writing,
# software distributed under the License is distributed on an
# "AS IS" BASIS, WITHOUT WARRANTIES OR CONDITIONS OF ANY
# KIND, either express or implied. See the License for the
# specific language governing permissions and limitations
# under the License.

{{ if or .Values.wso2.apk.dp.enabled .Values.wso2.apk.cp.enabled }}
apiVersion: apps/v1
kind: Deployment
metadata:
  name: {{ template "apk-helm.resource.prefix" . }}-gateway-runtime-deployment
  namespace: {{ .Release.Namespace }}
spec:
  replicas: {{ .Values.wso2.apk.dp.gatewayRuntime.deployment.replicas }}
  strategy:
    type: {{ .Values.wso2.apk.dp.gatewayRuntime.deployment.strategy }}
  selector:
    matchLabels:
{{ include "apk-helm.pod.selectorLabels" (dict "root" . "app" .Values.wso2.apk.dp.gatewayRuntime.appName ) | indent 6}}
  template:
    metadata:
      labels:
        networkPolicyId: {{ .Values.wso2.apk.dp.gatewayRuntime.deployment.enforcer.npi }}
{{ include "apk-helm.pod.selectorLabels" (dict "root" . "app" .Values.wso2.apk.dp.gatewayRuntime.appName ) | indent 8}}
    spec:
      initContainers:
        - name: check-adapter
          image: busybox:1.32
          env:
            - name: ADAPTER_HOST
              value: {{ template "apk-helm.resource.prefix" . }}-adapter-service.{{ .Release.Namespace }}.svc
            - name: ADAPTER_XDS_PORT
              value : "18000"  
          command: ['sh', '-c', 'echo -e "Checking for the availability of Adapter deployment"; while ! nc -z $ADAPTER_HOST $ADAPTER_XDS_PORT; do sleep 1; printf "-"; done; echo -e "  >> Adapter has started";']
      containers:
        - name: enforcer
          image: {{ .Values.wso2.apk.dp.gatewayRuntime.deployment.enforcer.image }}
          imagePullPolicy: {{ .Values.wso2.apk.dp.gatewayRuntime.deployment.enforcer.imagePullPolicy }}
          ports:
            - containerPort: 8081
              protocol: "TCP"
            - containerPort: 9001
              protocol: "TCP"
{{ include "apk-helm.deployment.resources" .Values.wso2.apk.dp.gatewayRuntime.deployment.enforcer.resources | indent 10 }}
{{ include "apk-helm.deployment.env" .Values.wso2.apk.dp.gatewayRuntime.deployment.enforcer.env | indent 10 }}
            - name: ADAPTER_HOST_NAME
              value: {{ template "apk-helm.resource.prefix" . }}-adapter-service.{{ .Release.Namespace }}.svc
            - name: ADAPTER_HOST
              value: {{ template "apk-helm.resource.prefix" . }}-adapter-service.{{ .Release.Namespace }}.svc
            - name: ENFORCER_PRIVATE_KEY_PATH
              value: /home/wso2/security/keystore/enforcer.key  
            - name: ENFORCER_PUBLIC_CERT_PATH
              value: /home/wso2/security/keystore/enforcer.crt
            - name: ENFORCER_SERVER_NAME
              value: {{ template "apk-helm.resource.prefix" . }}-enforcer-service.{{ .Release.Namespace }}.svc
            - name: TRUSTED_CA_CERTS_PATH
              value: "/home/wso2/security/truststore"
            - name: ADAPTER_XDS_PORT
              value : "18000"
            - name: ENFORCER_LABEL
              value : default
            - name: ENFORCER_REGION
              value: UNKNOWN
            - name: XDS_MAX_MSG_SIZE
              value: "4194304"
            - name: XDS_MAX_RETRIES 
              value: "3"
            - name: enforcer_admin_pwd
              value: admin
            - name: analytics_authURL
              value: "https://localhost:8080"
            - name: JAVA_OPTS
              value: -Dhttpclient.hostnameVerifier=AllowAll -Xms512m -Xmx512m -XX:MaxRAMFraction=2
          volumeMounts:
            - name: enforcer-keystore-secret-volume
              mountPath: /home/wso2/security/keystore/enforcer.key
            {{- if and .Values.wso2.apk.dp.gatewayRuntime.deployment.enforcer.configs .Values.wso2.apk.dp.gatewayRuntime.deployment.enforcer.configs.tls }}
              subPath: {{ .Values.wso2.apk.dp.gatewayRuntime.deployment.enforcer.configs.tls.certKeyFilename | default "tls.key" }}
            {{- else }}
              subPath: tls.key
            {{- end }}
            - name: enforcer-keystore-secret-volume
              mountPath: /home/wso2/security/keystore/enforcer.crt
            {{- if and .Values.wso2.apk.dp.gatewayRuntime.deployment.enforcer.configs .Values.wso2.apk.dp.gatewayRuntime.deployment.enforcer.configs.tls }}
              subPath: {{ .Values.wso2.apk.dp.gatewayRuntime.deployment.enforcer.configs.tls.certFilename | default "tls.crt" }}
            {{- else }}
              subPath: tls.crt
            {{- end }}
            - name: enforcer-keystore-secret-volume
              mountPath: /home/wso2/security/truststore/apk.crt
            {{- if and .Values.wso2.apk.dp.gatewayRuntime.deployment.enforcer.configs .Values.wso2.apk.dp.gatewayRuntime.deployment.enforcer.configs.tls }}
              subPath: {{ .Values.wso2.apk.dp.gatewayRuntime.deployment.enforcer.configs.tls.caCertFileName | default "ca.crt" }}
            {{- else }}
              subPath: ca.crt
            {{- end }}
            - name: enforcer-keystore-secret-volume
              mountPath: /home/wso2/security/truststore/enforcer.crt
            {{- if and .Values.wso2.apk.dp.gatewayRuntime.deployment.enforcer.configs .Values.wso2.apk.dp.gatewayRuntime.deployment.enforcer.configs.tls }}
              subPath: {{ .Values.wso2.apk.dp.gatewayRuntime.deployment.enforcer.configs.tls.certFilename | default "tls.crt" }}
            {{- else }}
              subPath: tls.crt
            {{- end }}
            - name: adapter-truststore-secret-volume
              mountPath: /home/wso2/security/truststore/adapter.crt
            {{- if and .Values.wso2.apk.dp.adapter.configs .Values.wso2.apk.dp.adapter.configs.tls }}
              subPath: {{ .Values.wso2.apk.dp.adapter.configs.tls.certFilename | default "tls.crt" }}
            {{- else }}
              subPath: tls.crt
            {{- end }}
            - name: router-keystore-secret-volume
              mountPath: /home/wso2/security/truststore/router.crt
            {{- if and .Values.wso2.apk.dp.gatewayRuntime.deployment.router.configs .Values.wso2.apk.dp.gatewayRuntime.deployment.router.configs.tls }}
              subPath: {{ .Values.wso2.apk.dp.gatewayRuntime.deployment.router.configs.tls.certFilename | default "tls.crt" }}
            {{- else }}
              subPath: tls.crt
            {{- end }}
            - name: log-conf-volume
              mountPath: /home/wso2/conf/
            - name: enforcer-jwt-secret-volume
              mountPath: /home/wso2/security/keystore/mg.pem
              subPath: mg.pem
            - name: enforcer-jwt-secret-volume
              mountPath: /home/wso2/security/truststore/mg.pem
              subPath: mg.pem
            - name: enforcer-jwt-secret-volume
              mountPath: /home/wso2/security/keystore/mg.key
              subPath: mg.key
            - name: enforcer-trusted-certs
              mountPath: /home/wso2/security/truststore/wso2carbon.pem
              subPath: wso2carbon.pem
          readinessProbe:
            exec:
              command: [ "sh", "check_health.sh" ]
            initialDelaySeconds: {{ .Values.wso2.apk.dp.gatewayRuntime.deployment.enforcer.readinessProbe.initialDelaySeconds }}
            periodSeconds: {{ .Values.wso2.apk.dp.gatewayRuntime.deployment.enforcer.readinessProbe.periodSeconds }}
            failureThreshold: {{ .Values.wso2.apk.dp.gatewayRuntime.deployment.enforcer.readinessProbe.failureThreshold }}
          livenessProbe:
            exec:
              command: [ "sh", "check_health.sh" ]
            initialDelaySeconds: {{ .Values.wso2.apk.dp.gatewayRuntime.deployment.enforcer.livenessProbe.initialDelaySeconds }}
            periodSeconds: {{ .Values.wso2.apk.dp.gatewayRuntime.deployment.enforcer.livenessProbe.periodSeconds }}
            failureThreshold: {{ .Values.wso2.apk.dp.gatewayRuntime.deployment.enforcer.livenessProbe.failureThreshold }}
        - name: router
          image: {{ .Values.wso2.apk.dp.gatewayRuntime.deployment.router.image }}
          imagePullPolicy: {{ .Values.wso2.apk.dp.gatewayRuntime.deployment.router.imagePullPolicy }}
          ports:
            - containerPort: {{ .Values.wso2.apk.dp.gateway.listener.port }}
              protocol: "TCP"
            - containerPort: 9090
              protocol: "TCP"
            - containerPort: 9091
              protocol: "TCP"
            - containerPort: 9000
              protocol: "TCP"
{{ include "apk-helm.deployment.resources" .Values.wso2.apk.dp.gatewayRuntime.deployment.router.resources | indent 10 }}
{{ include "apk-helm.deployment.env" .Values.wso2.apk.dp.gatewayRuntime.deployment.router.env | indent 10 }}
            - name: ADAPTER_HOST_NAME
              value: {{ template "apk-helm.resource.prefix" . }}-adapter-service.{{ .Release.Namespace }}.svc
            - name: ADAPTER_HOST
              value: {{ template "apk-helm.resource.prefix" . }}-adapter-service.{{ .Release.Namespace }}.svc
            - name: ENFORCER_HOST_NAME
              value: {{ template "apk-helm.resource.prefix" . }}-enforcer-service.{{ .Release.Namespace }}.svc
            - name: ENFORCER_HOST
              value: "127.0.0.1"
            - name: ROUTER_ADMIN_HOST
              value: "0.0.0.0"
            - name: ROUTER_ADMIN_PORT
              value: "9000"
            - name: ROUTER_CLUSTER
              value: "default_cluster"
            - name: ROUTER_LABEL
              value: {{ .Values.wso2.apk.dp.gateway.name }}
            - name: ROUTER_PRIVATE_KEY_PATH
              value: "/home/wso2/security/keystore/router.key"
            - name: ROUTER_PUBLIC_CERT_PATH
              value: "/home/wso2/security/keystore/router.crt"
            - name: ADAPTER_PORT
              value: "18000"
            - name: ADAPTER_CA_CERT_PATH
              value: "/home/wso2/security/truststore/adapter.crt"
            - name: ENFORCER_PORT
              value: "8081"
            - name: ENFORCER_ANALYTICS_RECEIVER_PORT
              value: "18090"
            - name: ENFORCER_CA_CERT_PATH
              value: "/home/wso2/security/truststore/enforcer.crt"
            - name: CONCURRENCY
              value: "2"
<<<<<<< HEAD
            - name: TRAILING_ARGS
              value: "--component-log-level http:debug,http2:debug,conn_handler:debug,ext_authz:trace,lua:trace"
=======
>>>>>>> 3d6b890e
          volumeMounts:
            - name: router-keystore-secret-volume
              mountPath: /home/wso2/security/keystore/router.key
            {{- if and .Values.wso2.apk.dp.gatewayRuntime.deployment.router.configs .Values.wso2.apk.dp.gatewayRuntime.deployment.router.configs.tls }}
              subPath: {{ .Values.wso2.apk.dp.gatewayRuntime.deployment.router.configs.tls.certKeyFilename | default "tls.key" }}
            {{- else }}
              subPath: tls.key
            {{- end }}
            - name: router-keystore-secret-volume
              mountPath: /home/wso2/security/keystore/router.crt
            {{- if and .Values.wso2.apk.dp.gatewayRuntime.deployment.router.configs .Values.wso2.apk.dp.gatewayRuntime.deployment.router.configs.tls }}
              subPath: {{ .Values.wso2.apk.dp.gatewayRuntime.deployment.router.configs.tls.certFilename | default "tls.crt" }}
            {{- else }}
              subPath: tls.crt
            {{- end }}
            - name: adapter-truststore-secret-volume
              mountPath: /home/wso2/security/truststore/adapter.crt
            {{- if and .Values.wso2.apk.dp.adapter.configs .Values.wso2.apk.dp.adapter.configs.tls }}
              subPath: {{ .Values.wso2.apk.dp.adapter.configs.tls.certFilename | default "tls.crt" }}
            {{- else }}
              subPath: tls.crt
            {{- end }}
            - name: enforcer-keystore-secret-volume
              mountPath: /home/wso2/security/truststore/enforcer.crt
            {{- if and .Values.wso2.apk.dp.gatewayRuntime.deployment.enforcer.configs .Values.wso2.apk.dp.gatewayRuntime.deployment.enforcer.configs.tls }}
              subPath: {{ .Values.wso2.apk.dp.gatewayRuntime.deployment.enforcer.configs.publicKey | default "tls.crt" }}
            {{- else }}
              subPath: tls.crt
            {{- end }}
            - name: log-conf-volume
              mountPath: /home/wso2/conf/
        {{ if .Values.wso2.apk.dp.ratelimiter.enabled }}
            - name: ratelimiter-truststore-secret-volume
              mountPath: /home/wso2/security/truststore/ratelimiter.crt
            {{- if and .Values.wso2.apk.dp.ratelimiter.configs .Values.wso2.apk.dp.ratelimiter.configs.tls }}
              subPath: {{ .Values.wso2.apk.dp.ratelimiter.configs.tls.certFilename | default "tls.crt" }}
            {{- else }}
              subPath: tls.crt
            {{- end }}
            - name: ratelimiter-truststore-secret-volume
              mountPath: /home/wso2/security/truststore/ratelimiter-ca.crt
            {{- if and .Values.wso2.apk.dp.ratelimiter.configs .Values.wso2.apk.dp.ratelimiter.configs.tls }}
              subPath: {{ .Values.wso2.apk.dp.ratelimiter.configs.tls.certCAFilename | default "ca.crt" }}
            {{- else }}
              subPath: ca.crt
            {{- end }}
        {{ end }}
          livenessProbe:
            httpGet:
              host: localhost
              port: {{ .Values.wso2.apk.dp.gateway.listener.port }}
              path: /health
              scheme: HTTPS
            initialDelaySeconds: {{ .Values.wso2.apk.dp.gatewayRuntime.deployment.router.livenessProbe.initialDelaySeconds }}
            periodSeconds: {{ .Values.wso2.apk.dp.gatewayRuntime.deployment.router.livenessProbe.periodSeconds }}
            failureThreshold: {{ .Values.wso2.apk.dp.gatewayRuntime.deployment.router.livenessProbe.failureThreshold }}
      {{- if and .Values.wso2.subscription .Values.wso2.subscription.imagePullSecrets}}
      imagePullSecrets:
        - name: {{ .Values.wso2.subscription.imagePullSecrets }}
      {{- else if and .Values.wso2.subscription (not (eq .Values.wso2.subscription.username "")) (not (eq .Values.wso2.subscription.password "")) }}
      imagePullSecrets:
        - name: {{ template "apk-helm.resource.prefix" . }}-apk-wso2-private-registry-creds
      {{ end }}
      volumes:
      {{ if .Values.wso2.apk.dp.ratelimiter.enabled }}
        - name: ratelimiter-truststore-secret-volume
          secret:
            {{- if and .Values.wso2.apk.dp.ratelimiter.configs .Values.wso2.apk.dp.ratelimiter.configs.tls }}
            secretName: {{ .Values.wso2.apk.dp.ratelimiter.configs.secretName | default (printf "%s-ratelimiter-server-cert" (include "apk-helm.resource.prefix" .)) }}
          {{- else }}
            secretName: {{ template "apk-helm.resource.prefix" . }}-ratelimiter-server-cert
          {{- end }}
      {{ end }}
        - name: enforcer-keystore-secret-volume
          secret: 
            {{- if and .Values.wso2.apk.dp.gatewayRuntime.deployment.enforcer.configs .Values.wso2.apk.dp.gatewayRuntime.deployment.enforcer.configs.tls }}
            secretName: {{ .Values.wso2.apk.dp.gatewayRuntime.deployment.enforcer.configs.secretName | default (printf "%s-enforcer-server-cert" (include "apk-helm.resource.prefix" .)) }}
          {{- else }}
            secretName: {{ template "apk-helm.resource.prefix" . }}-enforcer-server-cert
          {{- end }}
        - name: log-conf-volume
          configMap: 
            name: {{ template "apk-helm.resource.prefix" . }}-log-conf
        - name: router-keystore-secret-volume
          secret: 
            {{- if and .Values.wso2.apk.dp.gatewayRuntime.deployment.router.configs .Values.wso2.apk.dp.gatewayRuntime.deployment.router.configs.tls }}
            secretName: {{ .Values.wso2.apk.dp.gatewayRuntime.deployment.router.configs.secretName | default (printf "%s-router-server-cert" (include "apk-helm.resource.prefix" .)) }}
          {{- else }}
            secretName: {{ template "apk-helm.resource.prefix" . }}-router-server-cert
          {{- end }}
        - name: adapter-truststore-secret-volume
          secret: 
          {{- if and .Values.wso2.apk.dp.adapter.configs .Values.wso2.apk.dp.adapter.configs.tls }}
            secretName: {{ .Values.wso2.apk.dp.adapter.configs.tls.certificatesSecret | default (printf "%s-adapter-server-cert" (include "apk-helm.resource.prefix" .)) }}
          {{- else }}
            secretName: {{ template "apk-helm.resource.prefix" . }}-adapter-server-cert
          {{- end }}
        - name: enforcer-jwt-secret-volume
          secret: 
            secretName: {{ template "apk-helm.resource.prefix" . }}-enforcer-keystore-secret
        - name: enforcer-trusted-certs
          secret: 
            secretName: {{ template "apk-helm.resource.prefix" . }}-enforcer-truststore-secret 
{{- end -}}<|MERGE_RESOLUTION|>--- conflicted
+++ resolved
@@ -196,11 +196,6 @@
               value: "/home/wso2/security/truststore/enforcer.crt"
             - name: CONCURRENCY
               value: "2"
-<<<<<<< HEAD
-            - name: TRAILING_ARGS
-              value: "--component-log-level http:debug,http2:debug,conn_handler:debug,ext_authz:trace,lua:trace"
-=======
->>>>>>> 3d6b890e
           volumeMounts:
             - name: router-keystore-secret-volume
               mountPath: /home/wso2/security/keystore/router.key
